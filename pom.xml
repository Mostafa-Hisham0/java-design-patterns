<?xml version="1.0" encoding="UTF-8"?>
<!--
    The MIT License
    Copyright (c) 2014-2016 Ilkka Seppälä
    Permission is hereby granted, free of charge, to any person obtaining a copy
    of this software and associated documentation files (the "Software"), to deal
    in the Software without restriction, including without limitation the rights
    to use, copy, modify, merge, publish, distribute, sublicense, and/or sell
    copies of the Software, and to permit persons to whom the Software is
    furnished to do so, subject to the following conditions:
    The above copyright notice and this permission notice shall be included in
    all copies or substantial portions of the Software.
    THE SOFTWARE IS PROVIDED "AS IS", WITHOUT WARRANTY OF ANY KIND, EXPRESS OR
    IMPLIED, INCLUDING BUT NOT LIMITED TO THE WARRANTIES OF MERCHANTABILITY,
    FITNESS FOR A PARTICULAR PURPOSE AND NONINFRINGEMENT. IN NO EVENT SHALL THE
    AUTHORS OR COPYRIGHT HOLDERS BE LIABLE FOR ANY CLAIM, DAMAGES OR OTHER
    LIABILITY, WHETHER IN AN ACTION OF CONTRACT, TORT OR OTHERWISE, ARISING FROM,
    OUT OF OR IN CONNECTION WITH THE SOFTWARE OR THE USE OR OTHER DEALINGS IN
    THE SOFTWARE.
--><project xmlns="http://maven.apache.org/POM/4.0.0" xmlns:xsi="http://www.w3.org/2001/XMLSchema-instance" xsi:schemaLocation="http://maven.apache.org/POM/4.0.0 http://maven.apache.org/xsd/maven-4.0.0.xsd">
    <modelVersion>4.0.0</modelVersion>
    <groupId>com.iluwatar</groupId>
    <artifactId>java-design-patterns</artifactId>
    <version>1.17.0-SNAPSHOT</version>
    <packaging>pom</packaging>
    <inceptionYear>2014</inceptionYear>
    <properties>
        <project.build.sourceEncoding>UTF-8</project.build.sourceEncoding>
        <hibernate.version>5.0.1.Final</hibernate.version>
        <spring.version>4.2.4.RELEASE</spring.version>
        <spring-boot.version>1.3.3.RELEASE</spring-boot.version>
        <spring-data.version>1.9.2.RELEASE</spring-data.version>
        <h2.version>1.4.190</h2.version>
        <junit.version>4.12</junit.version>
        <compiler.version>3.0</compiler.version>
        <jacoco.version>0.7.2.201409121644</jacoco.version>
        <commons-dbcp.version>1.4</commons-dbcp.version>
        <camel.version>2.16.1</camel.version>
        <guava.version>19.0</guava.version>
        <systemrules.version>1.15.1</systemrules.version>
        <mockito.version>1.10.19</mockito.version>
        <hierarchical-junit-runner-version>4.12.1</hierarchical-junit-runner-version>
        <apache-httpcomponents.version>4.5.2</apache-httpcomponents.version>
        <htmlunit.version>2.22</htmlunit.version>
        <urm.version>1.4.4</urm.version>
        <guice.version>4.0</guice.version>
        <mongo-java-driver.version>3.3.0</mongo-java-driver.version>
        <slf4j.version>1.7.21</slf4j.version>
        <logback.version>1.1.7</logback.version>
    </properties>
    <modules>
        <module>abstract-factory</module>
        <module>tls</module>
        <module>builder</module>
        <module>factory-method</module>
        <module>prototype</module>
        <module>singleton</module>
        <module>adapter</module>
        <module>bridge</module>
        <module>composite</module>
        <module>dao</module>
        <module>data-mapper</module>
        <module>decorator</module>
        <module>facade</module>
        <module>flyweight</module>
        <module>proxy</module>
        <module>chain</module>
        <module>command</module>
        <module>interpreter</module>
        <module>iterator</module>
        <module>mediator</module>
        <module>memento</module>
        <module>model-view-presenter</module>
        <module>observer</module>
        <module>state</module>
        <module>strategy</module>
        <module>template-method</module>
        <module>visitor</module>
        <module>double-checked-locking</module>
        <module>servant</module>
        <module>service-locator</module>
        <module>null-object</module>
        <module>event-aggregator</module>
        <module>callback</module>
        <module>execute-around</module>
        <module>property</module>
        <module>intercepting-filter</module>
        <module>producer-consumer</module>
        <module>poison-pill</module>
        <module>reader-writer-lock</module>
        <module>lazy-loading</module>
        <module>service-layer</module>
        <module>specification</module>
        <module>tolerant-reader</module>
        <module>model-view-controller</module>
        <module>flux</module>
        <module>double-dispatch</module>
        <module>multiton</module>
        <module>resource-acquisition-is-initialization</module>
        <module>thread-pool</module>
        <module>twin</module>
        <module>private-class-data</module>
        <module>object-pool</module>
        <module>dependency-injection</module>
        <module>naked-objects</module>
        <module>front-controller</module>
        <module>repository</module>
        <module>async-method-invocation</module>
        <module>monostate</module>
        <module>step-builder</module>
        <module>business-delegate</module>
        <module>half-sync-half-async</module>
        <module>layers</module>
        <module>message-channel</module>
        <module>fluentinterface</module>
        <module>reactor</module>
        <module>caching</module>
        <module>publish-subscribe</module>
        <module>delegation</module>
        <module>event-driven-architecture</module>
        <module>api-gateway</module>
        <module>factory-kit</module>
        <module>feature-toggle</module>
        <module>value-object</module>
        <module>module</module>
        <module>monad</module>
        <module>mute-idiom</module>
        <module>mutex</module>
        <module>semaphore</module>
        <module>hexagonal</module>
        <module>abstract-document</module>
        <module>aggregator-microservices</module>
        <module>promise</module>
        <module>page-object</module>
        <module>event-asynchronous</module>
        <module>event-queue</module>
        <module>queue-load-leveling</module>
        <module>object-mother</module>
        <module>data-bus</module>
        <module>converter</module>
        <module>guarded-suspension</module>
        <module>balking</module>
        <module>extension-objects</module>
        <module>marker</module>
        <module>cqrs</module>
<<<<<<< HEAD
        <module>event-sourcing</module>
=======
        <module>data-transfer-object</module>
>>>>>>> ed1a0022

    </modules>

    <dependencyManagement>
        <dependencies>
            <dependency>
                <groupId>org.hibernate</groupId>
                <artifactId>hibernate-core</artifactId>
                <version>${hibernate.version}</version>
            </dependency>
            <dependency>
                <groupId>org.hibernate</groupId>
                <artifactId>hibernate-entitymanager</artifactId>
                <version>${hibernate.version}</version>
            </dependency>
            <dependency>
                <groupId>org.springframework</groupId>
                <artifactId>spring-test</artifactId>
                <version>${spring.version}</version>
            </dependency>
            <dependency>
                <groupId>org.springframework.boot</groupId>
                <artifactId>spring-boot-dependencies</artifactId>
                <version>${spring-boot.version}</version>
                <type>pom</type>
                <scope>import</scope>
            </dependency>
            <dependency>
                <groupId>org.springframework.data</groupId>
                <artifactId>spring-data-jpa</artifactId>
                <version>${spring-data.version}</version>
            </dependency>
            <dependency>
                <groupId>org.springframework</groupId>
                <artifactId>spring-webmvc</artifactId>
                <version>${spring.version}</version>
            </dependency>
            <dependency>
                <groupId>org.springframework.boot</groupId>
                <artifactId>spring-boot-starter-web</artifactId>
                <version>${spring-boot.version}</version>
            </dependency>
            <dependency>
                <groupId>org.apache.httpcomponents</groupId>
                <artifactId>httpclient</artifactId>
                <version>${apache-httpcomponents.version}</version>
            </dependency>
            <dependency>
                <groupId>com.h2database</groupId>
                <artifactId>h2</artifactId>
                <version>${h2.version}</version>
            </dependency>
            <dependency>
                <groupId>commons-dbcp</groupId>
                <artifactId>commons-dbcp</artifactId>
                <version>${commons-dbcp.version}</version>
            </dependency>
            <dependency>
                <groupId>org.apache.camel</groupId>
                <artifactId>camel-core</artifactId>
                <version>${camel.version}</version>
            </dependency>
            <dependency>
                <groupId>org.apache.camel</groupId>
                <artifactId>camel-stream</artifactId>
                <version>${camel.version}</version>
            </dependency>
            <dependency>
                <groupId>junit</groupId>
                <artifactId>junit</artifactId>
                <version>${junit.version}</version>
                <scope>test</scope>
            </dependency>
            <dependency>
                <groupId>org.mockito</groupId>
                <artifactId>mockito-core</artifactId>
                <version>${mockito.version}</version>
                <scope>test</scope>
            </dependency>
            <dependency>
                <groupId>com.google.guava</groupId>
                <artifactId>guava</artifactId>
                <version>${guava.version}</version>
            </dependency>
            <dependency>
                <groupId>com.github.stefanbirkner</groupId>
                <artifactId>system-rules</artifactId>
                <version>${systemrules.version}</version>
                <scope>test</scope>
            </dependency>
            <dependency>
                <groupId>de.bechte.junit</groupId>
                <artifactId>junit-hierarchicalcontextrunner</artifactId>
                <version>${hierarchical-junit-runner-version}</version>
                <scope>test</scope>
            </dependency>
            <dependency>
                <groupId>net.sourceforge.htmlunit</groupId>
                <artifactId>htmlunit</artifactId>
                <version>${htmlunit.version}</version>
                <scope>test</scope>
            </dependency>
            <dependency>
                <groupId>com.google.inject</groupId>
                <artifactId>guice</artifactId>
                <version>${guice.version}</version>
            </dependency>
            <dependency>
                <groupId>org.mongodb</groupId>
                <artifactId>mongo-java-driver</artifactId>
                <version>${mongo-java-driver.version}</version>
            </dependency>
        </dependencies>
    </dependencyManagement>

    <dependencies>
        <dependency>
            <groupId>org.slf4j</groupId>
            <artifactId>slf4j-api</artifactId>
            <version>${slf4j.version}</version>
        </dependency>
        <dependency>
            <groupId>ch.qos.logback</groupId>
            <artifactId>logback-classic</artifactId>
            <version>${logback.version}</version>
        </dependency>
        <dependency>
            <groupId>ch.qos.logback</groupId>
            <artifactId>logback-core</artifactId>
            <version>${logback.version}</version>
        </dependency>
    </dependencies>

    <build>
        <pluginManagement>
            <plugins>
                <!-- This plugin's configuration is used to store Eclipse m2e settings
                    only. It has no influence on the Maven build itself. TODO: Remove when the
                    m2e plugin can correctly bind to Maven lifecycle -->
                <plugin>
                    <groupId>org.eclipse.m2e</groupId>
                    <artifactId>lifecycle-mapping</artifactId>
                    <version>1.0.0</version>
                    <configuration>
                        <lifecycleMappingMetadata>
                            <pluginExecutions>
                                <pluginExecution>
                                    <pluginExecutionFilter>
                                        <groupId>org.jacoco</groupId>
                                        <artifactId>
                                            jacoco-maven-plugin
                                        </artifactId>
                                        <versionRange>
                                            [0.6.2,)
                                        </versionRange>
                                        <goals>
                                            <goal>prepare-agent</goal>
                                        </goals>
                                    </pluginExecutionFilter>
                                    <action>
                                        <ignore/>
                                    </action>
                                </pluginExecution>
                                <pluginExecution>
                                    <pluginExecutionFilter>
                                        <groupId>
                                            com.github.markusmo3.urm
                                        </groupId>
                                        <artifactId>
                                            urm-maven-plugin
                                        </artifactId>
                                        <versionRange>
                                            [1.4.1,)
                                        </versionRange>
                                        <goals>
                                            <goal>map</goal>
                                        </goals>
                                    </pluginExecutionFilter>
                                    <action>
                                        <ignore/>
                                    </action>
                                </pluginExecution>
                            </pluginExecutions>
                        </lifecycleMappingMetadata>
                    </configuration>
                </plugin>
            </plugins>
        </pluginManagement>

        <plugins>
            <!-- Tell maven to compile using Java 8 -->
            <plugin>
                <groupId>org.apache.maven.plugins</groupId>
                <artifactId>maven-compiler-plugin</artifactId>
                <version>${compiler.version}</version>
                <configuration>
                    <source>1.8</source>
                    <target>1.8</target>
                </configuration>
            </plugin>
            <plugin>
                <groupId>org.jacoco</groupId>
                <artifactId>jacoco-maven-plugin</artifactId>
                <version>${jacoco.version}</version>
                <executions>
                    <execution>
                        <id>prepare-agent</id>
                        <goals>
                            <goal>prepare-agent</goal>
                        </goals>
                    </execution>
                </executions>
            </plugin>

            <!--checkstyle plug-in. checking against googles styles
               see config at checkstyle.xml
            -->
            <plugin>
                <groupId>org.apache.maven.plugins</groupId>
                <artifactId>maven-checkstyle-plugin</artifactId>
                <version>2.17</version>
                <executions>
                    <execution>
                        <id>validate</id>
                        <goals>
                            <goal>check</goal>
                        </goals>
                        <phase>validate</phase>
                        <configuration>
                            <configLocation>checkstyle.xml</configLocation>
                            <suppressionsLocation>checkstyle-suppressions.xml</suppressionsLocation>
                            <encoding>UTF-8</encoding>
                            <consoleOutput>true</consoleOutput>
                            <failsOnError>true</failsOnError>
                            <includeTestSourceDirectory>true</includeTestSourceDirectory>
                        </configuration>
                    </execution>
                </executions>
            </plugin>
            <plugin>
                <groupId>org.apache.maven.plugins</groupId>
                <artifactId>maven-surefire-plugin</artifactId>
                <version>2.18.1</version>
                <dependencies>
                    <dependency>
                        <groupId>org.apache.maven.surefire</groupId>
                        <artifactId>surefire-junit47</artifactId>
                        <version>2.18.1</version>
                    </dependency>
                </dependencies>
                <configuration>
                    <argLine>-Xmx1024M ${argLine}</argLine>
                </configuration>
            </plugin>
            <plugin>
                <groupId>org.apache.maven.plugins</groupId>
                <artifactId>maven-pmd-plugin</artifactId>
                <version>3.6</version>
                <configuration>
                    <failOnViolation>true</failOnViolation>
                    <failurePriority>5</failurePriority>
                    <printFailingErrors>true</printFailingErrors>
                </configuration>
                <executions>
                    <execution>
                        <goals>
                            <goal>check</goal>
                        </goals>
                        <configuration>
                            <excludeFromFailureFile>exclude-pmd.properties</excludeFromFailureFile>
                        </configuration>
                    </execution>
                </executions>
            </plugin>

            <plugin>
                <groupId>com.mycila</groupId>
                <artifactId>license-maven-plugin</artifactId>
                <version>2.11</version>
                <configuration>
                    <header>com/mycila/maven/plugin/license/templates/MIT.txt</header>
                    <properties>
                        <owner>Ilkka Seppälä</owner>
                    </properties>
                    <skipExistingHeaders>true</skipExistingHeaders>
                </configuration>
                <executions>
                    <execution>
                        <id>install-format</id>
                        <phase>install</phase>
                        <goals>
                            <goal>format</goal>
                        </goals>
                    </execution>
                </executions>
            </plugin>

            <plugin>
                <groupId>com.github.markusmo3.urm</groupId>
                <artifactId>urm-maven-plugin</artifactId>
                <version>${urm.version}</version>
                <executions>
                    <execution>
                        <phase>process-classes</phase>
                        <goals>
                            <goal>map</goal>
                        </goals>
                    </execution>
                </executions>
                <configuration>
                    <outputDirectory>${project.basedir}/etc</outputDirectory>
                    <packages>
                        <param>com.iluwatar</param>
                    </packages>
                    <skipForProjects>
                        <!-- skip for parent project -->
                        <param>java-design-patterns</param>
                        <param>singleton</param>
                        <param>factory-method</param>
                        <param>abstract-factory</param>
                        <param>builder</param>
                        <param>prototype</param>
                        <param>adapter</param>
                    </skipForProjects>
                </configuration>
            </plugin>
        </plugins>
    </build>

    <reporting>
        <plugins>
            <plugin>
                <groupId>org.apache.maven.plugins</groupId>
                <artifactId>maven-pmd-plugin</artifactId>
                <version>3.6</version>
            </plugin>
        </plugins>
    </reporting>

</project><|MERGE_RESOLUTION|>--- conflicted
+++ resolved
@@ -143,12 +143,8 @@
         <module>extension-objects</module>
         <module>marker</module>
         <module>cqrs</module>
-<<<<<<< HEAD
         <module>event-sourcing</module>
-=======
         <module>data-transfer-object</module>
->>>>>>> ed1a0022
-
     </modules>
 
     <dependencyManagement>
