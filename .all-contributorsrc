--- conflicted
+++ resolved
@@ -946,12 +946,8 @@
       "avatar_url": "https://avatars3.githubusercontent.com/u/23739158?v=4",
       "profile": "https://github.com/grzesiekkedzior",
       "contributions": [
-<<<<<<< HEAD
         "code",
         "review"
-      ]
-=======
-        "code"
       ]
     },
     {
@@ -1272,7 +1268,6 @@
       "contributions": [
         "code"
       ]
->>>>>>> fcd7785f
     }
   ],
   "contributorsPerLine": 4,
